import numpy as np
import xarray as xr

import xdas
import xdas.signal as xp
from xdas.synthetics import generate

class TestSignal:
    def test_get_sample_spacing(self):
        s = (5.0 / 2) + 5.0 * np.arange(100)
        dt = np.timedelta64(8, "ms")
        t = np.datetime64(0, "s") + dt * np.arange(1000)
        da = xr.DataArray(np.ones((len(t), len(s))), {"time": t, "distance": s})
        assert xp.get_sampling_interval(da, "time") == 0.008
        assert xp.get_sampling_interval(da, "distance") == 5.0
        shape = (6000, 1000)
        resolution = (np.timedelta64(8, "ms"), 5.0)
        starttime = np.datetime64("2023-01-01T00:00:00")
        db = xdas.Database(
            data=np.random.randn(*shape).astype("float32"),
            coords={
                "time": {
                    "tie_indices": [0, shape[0] - 1],
                    "tie_values": [
                        starttime,
                        starttime + resolution[0] * (shape[0] - 1),
                    ],
                },
                "distance": {
                    "tie_indices": [0, shape[1] - 1],
                    "tie_values": [0.0, resolution[1] * (shape[1] - 1)],
                },
            },
        )
        assert xp.get_sampling_interval(db, "time") == 0.008
        assert xp.get_sampling_interval(db, "distance") == 5.0

    def test_deterend(self):
        n = 100
        d = 5.0
        s = d * np.arange(n)
        da = xr.DataArray(np.arange(n), {"time": s})
        db = xdas.Database.from_xarray(da)
        da = xp.detrend(da)
        assert np.allclose(da, np.zeros(n))
        db = xp.detrend(db)
        assert np.allclose(db.values, np.zeros(n))

    def test_differentiate(self):
        n = 100
        d = 5.0
        s = (d / 2) + d * np.arange(n)
        da = xr.DataArray(np.ones(n), {"distance": s})
        db = xdas.Database.from_xarray(da)
        da = xp.differentiate(da, midpoints=True)
        assert np.allclose(da, np.zeros(n - 1))
        db = xp.differentiate(db, midpoints=True)
        assert np.allclose(db.values, np.zeros(n - 1))

    def test_integrate(self):
        n = 100
        d = 5.0
        s = (d / 2) + d * np.arange(n)
        da = xr.DataArray(np.ones(n), {"distance": s})
        db = xdas.Database.from_xarray(da)
        da = xp.integrate(da, midpoints=True)
        assert np.allclose(da, da["distance"])
        db = xp.integrate(db, midpoints=True)
        assert np.allclose(db.values, db["distance"].values)

    def test_segment_mean_removal(self):
        n = 100
        d = 5.0
        s = (d / 2) + d * np.arange(n)
        limits = [0, 0.3 * n * d, n * d]
        s = np.linspace(0, 1000, n)
        data = np.zeros(n)
        da = xr.DataArray(data, {"distance": s})
        da.loc[{"distance": slice(limits[0], limits[1])}] = 1.0
        da.loc[{"distance": slice(limits[1], limits[2])}] = 2.0
        db = xdas.Database.from_xarray(da)
        da = xp.segment_mean_removal(da, limits)
        assert np.allclose(da, 0)
        db = xp.segment_mean_removal(db, limits)
        assert np.allclose(db.values, 0)

    def test_sliding_window_removal(self):
        n = 100
        d = 5.0
        s = (d / 2) + d * np.arange(n)
        s = np.linspace(0, 1000, n)
        data = np.ones(n)
        da = xr.DataArray(data, {"distance": s})
        db = xdas.Database.from_xarray(da)
        da = xp.sliding_mean_removal(da, 0.1 * n * d)
        assert np.allclose(da, 0)
<<<<<<< HEAD

    def test_medfilt(self):
        da = generate()
        dimensions = np.array(["distance"])
        kernel_length = [3]
        dictionary = dict(zip(dimensions, kernel_length))
        dimensions = np.array(["distance", "time"])
        kernel_length = [3, 1]
        dictionary_inv = dict(zip(dimensions, kernel_length))
        da_fil = xp.medfilt(da, dictionary)
        da_fil_inv = xp.medfilt(da, dictionary_inv)
        assert np.allclose(da_fil.values, da_fil_inv.values)

            
=======
        db = xp.sliding_mean_removal(db, 0.1 * n * d)
        assert np.allclose(db.values, 0)

    def test_multithreaded_concatenate(self):
        arrays = [np.random.rand(100, 20) for _ in range(100)]
        expected = np.concatenate(arrays)
        result = xp.multithreaded_concatenate(arrays)
        assert np.array_equal(expected, result)
        expected = np.concatenate(arrays, axis=1)
        result = xp.multithreaded_concatenate(arrays, axis=1)
        assert np.array_equal(expected, result)
>>>>>>> b3672112
<|MERGE_RESOLUTION|>--- conflicted
+++ resolved
@@ -94,7 +94,9 @@
         db = xdas.Database.from_xarray(da)
         da = xp.sliding_mean_removal(da, 0.1 * n * d)
         assert np.allclose(da, 0)
-<<<<<<< HEAD
+        db = xp.sliding_mean_removal(db, 0.1 * n * d)
+        assert np.allclose(db.values, 0)
+
 
     def test_medfilt(self):
         da = generate()
@@ -108,11 +110,6 @@
         da_fil_inv = xp.medfilt(da, dictionary_inv)
         assert np.allclose(da_fil.values, da_fil_inv.values)
 
-            
-=======
-        db = xp.sliding_mean_removal(db, 0.1 * n * d)
-        assert np.allclose(db.values, 0)
-
     def test_multithreaded_concatenate(self):
         arrays = [np.random.rand(100, 20) for _ in range(100)]
         expected = np.concatenate(arrays)
@@ -120,5 +117,4 @@
         assert np.array_equal(expected, result)
         expected = np.concatenate(arrays, axis=1)
         result = xp.multithreaded_concatenate(arrays, axis=1)
-        assert np.array_equal(expected, result)
->>>>>>> b3672112
+        assert np.array_equal(expected, result)