import numpy as np
import xarray as xr

import xdas
import xdas.signal as xp
from xdas.synthetics import generate


class TestSignal:
    def test_get_sample_spacing(self):
        s = (5.0 / 2) + 5.0 * np.arange(100)
        dt = np.timedelta64(8, "ms")
        t = np.datetime64(0, "s") + dt * np.arange(1000)
        da = xr.DataArray(np.ones((len(t), len(s))), {"time": t, "distance": s})
        assert xp.get_sampling_interval(da, "time") == 0.008
        assert xp.get_sampling_interval(da, "distance") == 5.0
        shape = (6000, 1000)
        resolution = (np.timedelta64(8, "ms"), 5.0)
        starttime = np.datetime64("2023-01-01T00:00:00")
        db = xdas.Database(
            data=np.random.randn(*shape).astype("float32"),
            coords={
                "time": {
                    "tie_indices": [0, shape[0] - 1],
                    "tie_values": [
                        starttime,
                        starttime + resolution[0] * (shape[0] - 1),
                    ],
                },
                "distance": {
                    "tie_indices": [0, shape[1] - 1],
                    "tie_values": [0.0, resolution[1] * (shape[1] - 1)],
                },
            },
        )
        assert xp.get_sampling_interval(db, "time") == 0.008
        assert xp.get_sampling_interval(db, "distance") == 5.0

    def test_deterend(self):
        n = 100
        d = 5.0
        s = d * np.arange(n)
        da = xr.DataArray(np.arange(n), {"time": s})
        db = xdas.Database.from_xarray(da)
        da = xp.detrend(da)
        assert np.allclose(da, np.zeros(n))
        db = xp.detrend(db)
        assert np.allclose(db.values, np.zeros(n))

    def test_differentiate(self):
        n = 100
        d = 5.0
        s = (d / 2) + d * np.arange(n)
        da = xr.DataArray(np.ones(n), {"distance": s})
        db = xdas.Database.from_xarray(da)
        da = xp.differentiate(da, midpoints=True)
        assert np.allclose(da, np.zeros(n - 1))
        db = xp.differentiate(db, midpoints=True)
        assert np.allclose(db.values, np.zeros(n - 1))

    def test_integrate(self):
        n = 100
        d = 5.0
        s = (d / 2) + d * np.arange(n)
        da = xr.DataArray(np.ones(n), {"distance": s})
        db = xdas.Database.from_xarray(da)
        da = xp.integrate(da, midpoints=True)
        assert np.allclose(da, da["distance"])
        db = xp.integrate(db, midpoints=True)
        assert np.allclose(db.values, db["distance"].values)

    def test_segment_mean_removal(self):
        n = 100
        d = 5.0
        s = (d / 2) + d * np.arange(n)
        limits = [0, 0.3 * n * d, n * d]
        s = np.linspace(0, 1000, n)
        data = np.zeros(n)
        da = xr.DataArray(data, {"distance": s})
        da.loc[{"distance": slice(limits[0], limits[1])}] = 1.0
        da.loc[{"distance": slice(limits[1], limits[2])}] = 2.0
        db = xdas.Database.from_xarray(da)
        da = xp.segment_mean_removal(da, limits)
        assert np.allclose(da, 0)
        db = xp.segment_mean_removal(db, limits)
        assert np.allclose(db.values, 0)

    def test_sliding_window_removal(self):
        n = 100
        d = 5.0
        s = (d / 2) + d * np.arange(n)
        s = np.linspace(0, 1000, n)
        data = np.ones(n)
        da = xr.DataArray(data, {"distance": s})
        db = xdas.Database.from_xarray(da)
        da = xp.sliding_mean_removal(da, 0.1 * n * d)
        assert np.allclose(da, 0)
        db = xp.sliding_mean_removal(db, 0.1 * n * d)
        assert np.allclose(db.values, 0)

    def test_medfilt(self):
        db = generate()
        result1 = xp.medfilt(db, {"distance": 3})
        result2 = xp.medfilt(db, {"time": 1, "distance": 3})
        assert result1.equals(result2)
        db.data = np.zeros(db.shape)
        assert db.equals(xp.medfilt(db, {"time": 7, "distance": 3}))

    def test_multithreaded_concatenate(self):
        arrays = [np.random.rand(100, 20) for _ in range(100)]
        expected = np.concatenate(arrays)
        result = xp.multithreaded_concatenate(arrays)
        assert np.array_equal(expected, result)
        expected = np.concatenate(arrays, axis=1)
        result = xp.multithreaded_concatenate(arrays, axis=1)
        assert np.array_equal(expected, result)

<<<<<<< HEAD
    def test_resample(self):
        db = generate()
        result = xp.resample(db, 100, dim="time", window="hamming", domain="time")
        assert result.sizes["time"] == 100

    def test_resample_poly(self):
        db = generate()
        result = xp.resample_poly(db, 2, 5, dim="time")
        assert result.sizes["time"] == 120
=======
    def test_hilbert(self):
        db = generate()
        result = xp.hilbert(db, dim="time")
        assert np.allclose(db.values, np.real(result.values))
>>>>>>> 2a6b374c
<|MERGE_RESOLUTION|>--- conflicted
+++ resolved
@@ -115,7 +115,11 @@
         result = xp.multithreaded_concatenate(arrays, axis=1)
         assert np.array_equal(expected, result)
 
-<<<<<<< HEAD
+    def test_hilbert(self):
+        db = generate()
+        result = xp.hilbert(db, dim="time")
+        assert np.allclose(db.values, np.real(result.values))
+
     def test_resample(self):
         db = generate()
         result = xp.resample(db, 100, dim="time", window="hamming", domain="time")
@@ -124,10 +128,4 @@
     def test_resample_poly(self):
         db = generate()
         result = xp.resample_poly(db, 2, 5, dim="time")
-        assert result.sizes["time"] == 120
-=======
-    def test_hilbert(self):
-        db = generate()
-        result = xp.hilbert(db, dim="time")
-        assert np.allclose(db.values, np.real(result.values))
->>>>>>> 2a6b374c
+        assert result.sizes["time"] == 120