import numpy as np
import xarray as xr

import xdas
import xdas.signal as xp
from xdas.synthetics import generate


class TestSignal:
    def test_get_sample_spacing(self):
        s = (5.0 / 2) + 5.0 * np.arange(100)
        dt = np.timedelta64(8, "ms")
        t = np.datetime64(0, "s") + dt * np.arange(1000)
        da = xr.DataArray(np.ones((len(t), len(s))), {"time": t, "distance": s})
        assert xp.get_sampling_interval(da, "time") == 0.008
        assert xp.get_sampling_interval(da, "distance") == 5.0
        shape = (6000, 1000)
        resolution = (np.timedelta64(8, "ms"), 5.0)
        starttime = np.datetime64("2023-01-01T00:00:00")
        db = xdas.Database(
            data=np.random.randn(*shape).astype("float32"),
            coords={
                "time": {
                    "tie_indices": [0, shape[0] - 1],
                    "tie_values": [
                        starttime,
                        starttime + resolution[0] * (shape[0] - 1),
                    ],
                },
                "distance": {
                    "tie_indices": [0, shape[1] - 1],
                    "tie_values": [0.0, resolution[1] * (shape[1] - 1)],
                },
            },
        )
        assert xp.get_sampling_interval(db, "time") == 0.008
        assert xp.get_sampling_interval(db, "distance") == 5.0

    def test_deterend(self):
        n = 100
        d = 5.0
        s = d * np.arange(n)
        da = xr.DataArray(np.arange(n), {"time": s})
        db = xdas.Database.from_xarray(da)
        da = xp.detrend(da)
        assert np.allclose(da, np.zeros(n))
        db = xp.detrend(db)
        assert np.allclose(db.values, np.zeros(n))

    def test_differentiate(self):
        n = 100
        d = 5.0
        s = (d / 2) + d * np.arange(n)
        da = xr.DataArray(np.ones(n), {"distance": s})
        db = xdas.Database.from_xarray(da)
        da = xp.differentiate(da, midpoints=True)
        assert np.allclose(da, np.zeros(n - 1))
        db = xp.differentiate(db, midpoints=True)
        assert np.allclose(db.values, np.zeros(n - 1))

    def test_integrate(self):
        n = 100
        d = 5.0
        s = (d / 2) + d * np.arange(n)
        da = xr.DataArray(np.ones(n), {"distance": s})
        db = xdas.Database.from_xarray(da)
        da = xp.integrate(da, midpoints=True)
        assert np.allclose(da, da["distance"])
        db = xp.integrate(db, midpoints=True)
        assert np.allclose(db.values, db["distance"].values)

    def test_segment_mean_removal(self):
        n = 100
        d = 5.0
        s = (d / 2) + d * np.arange(n)
        limits = [0, 0.3 * n * d, n * d]
        s = np.linspace(0, 1000, n)
        data = np.zeros(n)
        da = xr.DataArray(data, {"distance": s})
        da.loc[{"distance": slice(limits[0], limits[1])}] = 1.0
        da.loc[{"distance": slice(limits[1], limits[2])}] = 2.0
        db = xdas.Database.from_xarray(da)
        da = xp.segment_mean_removal(da, limits)
        assert np.allclose(da, 0)
        db = xp.segment_mean_removal(db, limits)
        assert np.allclose(db.values, 0)

    def test_sliding_window_removal(self):
        n = 100
        d = 5.0
        s = (d / 2) + d * np.arange(n)
        s = np.linspace(0, 1000, n)
        data = np.ones(n)
        da = xr.DataArray(data, {"distance": s})
        db = xdas.Database.from_xarray(da)
        da = xp.sliding_mean_removal(da, 0.1 * n * d)
        assert np.allclose(da, 0)
        db = xp.sliding_mean_removal(db, 0.1 * n * d)
        assert np.allclose(db.values, 0)

    def test_medfilt(self):
        db = generate()
        result1 = xp.medfilt(db, {"distance": 3})
        result2 = xp.medfilt(db, {"time": 1, "distance": 3})
        assert result1.equals(result2)
        db.data = np.zeros(db.shape)
        assert db.equals(xp.medfilt(db, {"time": 7, "distance": 3}))

    def test_multithreaded_concatenate(self):
        arrays = [np.random.rand(100, 20) for _ in range(100)]
        expected = np.concatenate(arrays)
        result = xp.multithreaded_concatenate(arrays)
        assert np.array_equal(expected, result)
        expected = np.concatenate(arrays, axis=1)
        result = xp.multithreaded_concatenate(arrays, axis=1)
        assert np.array_equal(expected, result)

    def test_hilbert(self):
        db = generate()
        result = xp.hilbert(db, dim="time")
        assert np.allclose(db.values, np.real(result.values))

<<<<<<< HEAD
    def test_filters(self):
        from scipy import signal
        from xdas.synthetics import generate
        db=generate()

        sos = signal.butter(3, 0.5,'highpass',output='sos')
        z = xp.sosfiltfilt(sos, db, 'time', parallel=None)
        z = xp.sosfilt(sos, db, 'time', parallel=None)

        b,a = signal.butter(3, 0.05,'highpass')
        z = xp.lfilter(b, a, db, 'time', parallel=None)
        z = xp.filtfilt(b, a, db, 'time', parallel=None)
=======
    def test_resample(self):
        db = generate()
        result = xp.resample(db, 100, dim="time", window="hamming", domain="time")
        assert result.sizes["time"] == 100

    def test_resample_poly(self):
        db = generate()
        result = xp.resample_poly(db, 2, 5, dim="time")
        assert result.sizes["time"] == 120
>>>>>>> f7c9a132
<|MERGE_RESOLUTION|>--- conflicted
+++ resolved
@@ -120,7 +120,16 @@
         result = xp.hilbert(db, dim="time")
         assert np.allclose(db.values, np.real(result.values))
 
-<<<<<<< HEAD
+    def test_resample(self):
+        db = generate()
+        result = xp.resample(db, 100, dim="time", window="hamming", domain="time")
+        assert result.sizes["time"] == 100
+
+    def test_resample_poly(self):
+        db = generate()
+        result = xp.resample_poly(db, 2, 5, dim="time")
+        assert result.sizes["time"] == 120
+
     def test_filters(self):
         from scipy import signal
         from xdas.synthetics import generate
@@ -133,14 +142,3 @@
         b,a = signal.butter(3, 0.05,'highpass')
         z = xp.lfilter(b, a, db, 'time', parallel=None)
         z = xp.filtfilt(b, a, db, 'time', parallel=None)
-=======
-    def test_resample(self):
-        db = generate()
-        result = xp.resample(db, 100, dim="time", window="hamming", domain="time")
-        assert result.sizes["time"] == 100
-
-    def test_resample_poly(self):
-        db = generate()
-        result = xp.resample_poly(db, 2, 5, dim="time")
-        assert result.sizes["time"] == 120
->>>>>>> f7c9a132
