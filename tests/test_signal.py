import numpy as np
import xarray as xr

import xdas
import xdas.signal as xp
from xdas.synthetics import generate


class TestSignal:
    def test_get_sample_spacing(self):
        s = (5.0 / 2) + 5.0 * np.arange(100)
        dt = np.timedelta64(8, "ms")
        t = np.datetime64(0, "s") + dt * np.arange(1000)
        da = xr.DataArray(np.ones((len(t), len(s))), {"time": t, "distance": s})
        assert xp.get_sampling_interval(da, "time") == 0.008
        assert xp.get_sampling_interval(da, "distance") == 5.0
        shape = (6000, 1000)
        resolution = (np.timedelta64(8, "ms"), 5.0)
        starttime = np.datetime64("2023-01-01T00:00:00")
        db = xdas.Database(
            data=np.random.randn(*shape).astype("float32"),
            coords={
                "time": {
                    "tie_indices": [0, shape[0] - 1],
                    "tie_values": [
                        starttime,
                        starttime + resolution[0] * (shape[0] - 1),
                    ],
                },
                "distance": {
                    "tie_indices": [0, shape[1] - 1],
                    "tie_values": [0.0, resolution[1] * (shape[1] - 1)],
                },
            },
        )
        assert xp.get_sampling_interval(db, "time") == 0.008
        assert xp.get_sampling_interval(db, "distance") == 5.0

    def test_deterend(self):
        n = 100
        d = 5.0
        s = d * np.arange(n)
        da = xr.DataArray(np.arange(n), {"time": s})
        db = xdas.Database.from_xarray(da)
        da = xp.detrend(da)
        assert np.allclose(da, np.zeros(n))
        db = xp.detrend(db)
        assert np.allclose(db.values, np.zeros(n))

    def test_differentiate(self):
        n = 100
        d = 5.0
        s = (d / 2) + d * np.arange(n)
        da = xr.DataArray(np.ones(n), {"distance": s})
        db = xdas.Database.from_xarray(da)
        da = xp.differentiate(da, midpoints=True)
        assert np.allclose(da, np.zeros(n - 1))
        db = xp.differentiate(db, midpoints=True)
        assert np.allclose(db.values, np.zeros(n - 1))

    def test_integrate(self):
        n = 100
        d = 5.0
        s = (d / 2) + d * np.arange(n)
        da = xr.DataArray(np.ones(n), {"distance": s})
        db = xdas.Database.from_xarray(da)
        da = xp.integrate(da, midpoints=True)
        assert np.allclose(da, da["distance"])
        db = xp.integrate(db, midpoints=True)
        assert np.allclose(db.values, db["distance"].values)

    def test_segment_mean_removal(self):
        n = 100
        d = 5.0
        s = (d / 2) + d * np.arange(n)
        limits = [0, 0.3 * n * d, n * d]
        s = np.linspace(0, 1000, n)
        data = np.zeros(n)
        da = xr.DataArray(data, {"distance": s})
        da.loc[{"distance": slice(limits[0], limits[1])}] = 1.0
        da.loc[{"distance": slice(limits[1], limits[2])}] = 2.0
        db = xdas.Database.from_xarray(da)
        da = xp.segment_mean_removal(da, limits)
        assert np.allclose(da, 0)
        db = xp.segment_mean_removal(db, limits)
        assert np.allclose(db.values, 0)

    def test_sliding_window_removal(self):
        n = 100
        d = 5.0
        s = (d / 2) + d * np.arange(n)
        s = np.linspace(0, 1000, n)
        data = np.ones(n)
        da = xr.DataArray(data, {"distance": s})
        db = xdas.Database.from_xarray(da)
        da = xp.sliding_mean_removal(da, 0.1 * n * d)
        assert np.allclose(da, 0)
        db = xp.sliding_mean_removal(db, 0.1 * n * d)
        assert np.allclose(db.values, 0)

    def test_medfilt(self):
        db = generate()
        result1 = xp.medfilt(db, {"distance": 3})
        result2 = xp.medfilt(db, {"time": 1, "distance": 3})
        assert result1.equals(result2)
        db.data = np.zeros(db.shape)
        assert db.equals(xp.medfilt(db, {"time": 7, "distance": 3}))

    def test_multithreaded_concatenate(self):
        arrays = [np.random.rand(100, 20) for _ in range(100)]
        expected = np.concatenate(arrays)
        result = xp.multithreaded_concatenate(arrays)
        assert np.array_equal(expected, result)
        expected = np.concatenate(arrays, axis=1)
        result = xp.multithreaded_concatenate(arrays, axis=1)
        assert np.array_equal(expected, result)

<<<<<<< HEAD
    def test_filters(self):
        from scipy import signal
        from xdas.synthetics import generate
        db=generate()

        sos = signal.butter(3, 0.5,'highpass',output='sos')
        z = xp.sosfiltfilt(sos, db, 'time', parallel=None)
        z = xp.sosfilt(sos, db, 'time', parallel=None)

        b,a = signal.butter(3, 0.05,'highpass')
        z = xp.lfilter(b, a, db, 'time', parallel=None)
        z = xp.filtfilt(b, a, db, 'time', parallel=None)
=======
    def test_hilbert(self):
        db = generate()
        result = xp.hilbert(db, dim="time")
        assert np.allclose(db.values, np.real(result.values))
>>>>>>> 2a6b374c
<|MERGE_RESOLUTION|>--- conflicted
+++ resolved
@@ -115,7 +115,11 @@
         result = xp.multithreaded_concatenate(arrays, axis=1)
         assert np.array_equal(expected, result)
 
-<<<<<<< HEAD
+    def test_hilbert(self):
+        db = generate()
+        result = xp.hilbert(db, dim="time")
+        assert np.allclose(db.values, np.real(result.values))
+
     def test_filters(self):
         from scipy import signal
         from xdas.synthetics import generate
@@ -128,9 +132,3 @@
         b,a = signal.butter(3, 0.05,'highpass')
         z = xp.lfilter(b, a, db, 'time', parallel=None)
         z = xp.filtfilt(b, a, db, 'time', parallel=None)
-=======
-    def test_hilbert(self):
-        db = generate()
-        result = xp.hilbert(db, dim="time")
-        assert np.allclose(db.values, np.real(result.values))
->>>>>>> 2a6b374c
