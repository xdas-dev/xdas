--- conflicted
+++ resolved
@@ -93,8 +93,9 @@
 dirname = os.path.split(__file__)[0]
 da.to_netcdf(os.path.join(dirname, "_data/sample.h5"))
 for index, chunk in enumerate(chunks, start=1):
-<<<<<<< HEAD
-    chunk.to_netcdf(os.path.join(dirname, f"_data/00{index}.nc"))
+    if index==2:
+        chunk["time"]+= np.timedelta64(3,"ms")
+    chunk.to_netcdf(os.path.join(dirname, f"_data/00{index}.h5"))
 
 
 data = np.random.rand(20, 10)
@@ -102,9 +103,4 @@
     dset = f.create_dataset("dataset", data.shape, data=data, dtype='float32')
     f['dataset'].attrs['t0'] = "2024-01-01T14:00:00.000"
     f['dataset'].attrs['dt'] = 1/100
-    f['dataset'].attrs['dx'] = 10
-=======
-    if index==2:
-        chunk["time"]+= np.timedelta64(3,"ms")
-    chunk.to_netcdf(os.path.join(dirname, f"_data/00{index}.h5"))
->>>>>>> 3ea771fa
+    f['dataset'].attrs['dx'] = 10