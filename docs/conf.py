--- conflicted
+++ resolved
@@ -78,13 +78,10 @@
 # -- Generate dummy data -----------------------------------------------------
 import os
 
-<<<<<<< HEAD
 import numpy as np
 
-=======
 import h5py
 import numpy as np
->>>>>>> 3f64f568
 import xdas as xd
 import numpy as np
 from xdas.synthetics import generate
@@ -98,11 +95,6 @@
 dirname = os.path.split(__file__)[0]
 da.to_netcdf(os.path.join(dirname, "_data/sample.h5"))
 for index, chunk in enumerate(chunks, start=1):
-<<<<<<< HEAD
-    if index == 2:
-        chunk["time"] += np.timedelta64(3, "ms")
-    chunk.to_netcdf(os.path.join(dirname, f"_data/00{index}.h5"))
-=======
     if index==2:
         chunk["time"]+= np.timedelta64(3,"ms")
     chunk.to_netcdf(os.path.join(dirname, f"_data/00{index}.h5"))
@@ -113,5 +105,4 @@
     dset = f.create_dataset("dataset", data.shape, data=data, dtype='float32')
     f['dataset'].attrs['t0'] = "2024-01-01T14:00:00.000"
     f['dataset'].attrs['dt'] = 1/100
-    f['dataset'].attrs['dx'] = 10
->>>>>>> 3f64f568
+    f['dataset'].attrs['dx'] = 10