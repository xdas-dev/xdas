<<<<<<< HEAD
from . import asn, febus, miniseed, optasense, silixa, sintela
=======
from . import asn, febus, optasense, sintela, terra15
>>>>>>> 0249f191
from .core import get_free_port<|MERGE_RESOLUTION|>--- conflicted
+++ resolved
@@ -1,6 +1,2 @@
-<<<<<<< HEAD
-from . import asn, febus, miniseed, optasense, silixa, sintela
-=======
-from . import asn, febus, optasense, sintela, terra15
->>>>>>> 0249f191
+from . import asn, febus, miniseed, optasense, silixa, sintela, terra15
 from .core import get_free_port