--- conflicted
+++ resolved
@@ -216,7 +216,55 @@
     return db.copy(data=data)
 
 
-<<<<<<< HEAD
+def hilbert(db, N=None, dim='last', parallel=None):
+    """
+    Compute the analytic signal, using the Hilbert transform.
+
+    The transformation is done along the last axis by default.
+
+    Parameters
+    ----------
+    db : Database
+        Signal data. Must be real.
+    N: int, optional
+        Number of Fourier components. Default: `db.sizes[dim]`.
+    dim: str, optional
+        The dimension along which to transform. Default: last.
+    parallel: bool or int, optional
+        Whether to parallelize the function, if True all cores are used, 
+        if False single core, if int: number of cores.
+
+    Returns
+    -------
+    Database
+        Analytic signal of `db` along dim.
+
+    Examples
+    --------
+    In this example we use the Hilbert transform to determine the analytic signal.
+
+    >>> import xdas.signal as xp
+    >>> from xdas.synthetics import generate
+    >>> db = generate()
+    >>> xp.hilbert(db, dim="time")
+    <xdas.Database (time: 300, distance: 401)>
+    [[ 0.0497+0.1632j -0.0635+0.0125j ...  0.1352-0.3107j -0.2832-0.0126j]
+     [-0.1096-0.0335j  0.124 +0.0257j ... -0.0444+0.2409j  0.1378-0.2702j]
+     ...
+     [-0.1977+0.0545j -0.0533-0.1947j ...  0.3722+0.125j  -0.0127+0.1723j]
+     [ 0.1221-0.1808j  0.1888+0.0368j ... -0.4517+0.1581j  0.0411+0.1512j]]
+    Coordinates:
+      * time (time): 2023-01-01T00:00:00.000 to 2023-01-01T00:00:05.980
+      * distance (distance): 0.000 to 10000.000
+
+    """
+    dim = parse_dim(db, dim)
+    axis = db.get_axis_num(dim)
+    func = parallelize(sp.hilbert, axis, parallel)
+    data = func(db.values, N, axis)
+    return db.copy(data=data)
+
+
 def resample(db, num, dim="last", window=None, domain="time"):
     """
     Resample db to num samples using Fourier method along the given dimension.
@@ -280,18 +328,10 @@
     The resulting sample rate is ``up / down`` times the original sample
     rate. By default, values beyond the boundary of the signal are assumed
     to be zero during the filtering step.
-=======
-def hilbert(db, N=None, dim='last', parallel=None):
-    """
-    Compute the analytic signal, using the Hilbert transform.
-
-    The transformation is done along the last axis by default.
->>>>>>> 2a6b374c
 
     Parameters
     ----------
     db : Database
-<<<<<<< HEAD
         The data to be resampled.
     up : int
         The upsampling factor.
@@ -314,21 +354,10 @@
     cval : float, optional
         Value to use if `padtype='constant'`. Default is zero.
 
-=======
-        Signal data. Must be real.
-    N: int, optional
-        Number of Fourier components. Default: `db.sizes[dim]`.
-    dim: str, optional
-        The dimension along which to transform. Default: last.
-    parallel: bool or int, optional
-        Whether to parallelize the function, if True all cores are used, 
-        if False single core, if int: number of cores.
->>>>>>> 2a6b374c
 
     Returns
     -------
     Database
-<<<<<<< HEAD
         The resampled data.
 
     Examples
@@ -358,32 +387,11 @@
             -0.1001479 ,  0.05727921]])
     Coordinates:
       * time (time): 2023-01-01T00:00:00.000 to 2023-01-01T00:00:05.950
-=======
-        Analytic signal of `db` along dim.
-
-    Examples
-    --------
-    In this example we use the Hilbert transform to determine the analytic signal.
-
-    >>> import xdas.signal as xp
-    >>> from xdas.synthetics import generate
-    >>> db = generate()
-    >>> xp.hilbert(db, dim="time")
-    <xdas.Database (time: 300, distance: 401)>
-    [[ 0.0497+0.1632j -0.0635+0.0125j ...  0.1352-0.3107j -0.2832-0.0126j]
-     [-0.1096-0.0335j  0.124 +0.0257j ... -0.0444+0.2409j  0.1378-0.2702j]
-     ...
-     [-0.1977+0.0545j -0.0533-0.1947j ...  0.3722+0.125j  -0.0127+0.1723j]
-     [ 0.1221-0.1808j  0.1888+0.0368j ... -0.4517+0.1581j  0.0411+0.1512j]]
-    Coordinates:
-      * time (time): 2023-01-01T00:00:00.000 to 2023-01-01T00:00:05.980
->>>>>>> 2a6b374c
       * distance (distance): 0.000 to 10000.000
 
     """
     dim = parse_dim(db, dim)
     axis = db.get_axis_num(dim)
-<<<<<<< HEAD
     data = sp.resample_poly(db.values, up, down, axis, window, padtype, cval)
     start = db[dim][0].values
     d = db[dim][-1].values - db[dim][-2].values
@@ -402,11 +410,6 @@
         if not (coord.dim == dim and not name == dim)  # don't handle non-dimensional
     }
     return Database(data, coords, db.dims, db.name, db.attrs)
-=======
-    func = parallelize(sp.hilbert, axis, parallel)
-    data = func(db.values, N, axis)
-    return db.copy(data=data)
->>>>>>> 2a6b374c
 
 
 def decimate(db, q, n=None, ftype=None, zero_phase=None, dim="last", parallel=None):
