--- conflicted
+++ resolved
@@ -213,59 +213,6 @@
     return db.copy(data=data)
 
 
-<<<<<<< HEAD
-def lfilter(b, a, db, dim="last", parallel=None):
-    """
-    Scipy function apply a digital filter forward and backward to a signal.
-    `Link text https://docs.scipy.org/doc/scipy/reference/generated/scipy.signal.lfilter.html#scipy.signal.lfilter/`_
-    axis are now given by dim
-
-    Original Scipy Parameters
-    -------------------------
-    b: array_like
-        The numerator coefficient vector in a 1-D sequence.
-    a: array_like
-        The denominator coefficient vector in a 1-D sequence.
-        If a[0] is not 1, then both a and b are normalized by a[0].
-
-    New Xdas Parameters
-    -------------------
-    db: Database
-        Traces to filter
-    dim: str, optional
-        The dimension along which to filter.
-    parallel: bool or int, optional
-        whether to parallelize the function, if true all cores are used,
-        if false single core, if int n cores are used
-
-    Returns
-    -------
-    y: Database
-        The output of the digital filter
-
-    Examples
-    --------
-    >>> import numpy as np
-    >>> import xdas as xs
-    >>> from scipy import signal
-
-    Create dummy time-series
-    >>> rng = np.random.default_rng()
-    >>> t = np.linspace(-1, 1, 201)
-    >>> x = (np.sin(2*np.pi*0.75*t*(1-t) + 2.1) +
-    ...      0.1*np.sin(2*np.pi*1.25*t + 1) +
-    ...      0.18*np.cos(2*np.pi*3.85*t))
-    >>> xn = x + rng.standard_normal(len(t)) * 0.08
-    >>> shape=xn.shape()
-    >>> db = xdas.Database(xn,{"time":t})
-
-    Create an order 3 lowpass butterworth filter:
-    >>> b, a = signal.butter(3, 0.05)
-    >>> z = xp.lfilter(b, a, db, dim)
-
-    Apply the filter again, to have a result filtered at an order the same as filtfilt:
-    >>> z2 = xp.lfilter(b, a, z, dim])
-=======
 def hilbert(db, N=None, dim='last', parallel=None):
     """
     Compute the analytic signal, using the Hilbert transform.
@@ -306,12 +253,70 @@
     Coordinates:
       * time (time): 2023-01-01T00:00:00.000 to 2023-01-01T00:00:05.980
       * distance (distance): 0.000 to 10000.000
->>>>>>> 2a6b374c
-
-    """
-    dim = parse_dim(db, dim)
-    axis = db.get_axis_num(dim)
-<<<<<<< HEAD
+
+    """
+    dim = parse_dim(db, dim)
+    axis = db.get_axis_num(dim)
+    func = parallelize(sp.hilbert, axis, parallel)
+    data = func(db.values, N, axis)
+    return db.copy(data=data)
+
+
+def lfilter(b, a, db, dim="last", parallel=None):
+    """
+    Scipy function apply a digital filter forward and backward to a signal.
+    `Link text https://docs.scipy.org/doc/scipy/reference/generated/scipy.signal.lfilter.html#scipy.signal.lfilter/`_
+    axis are now given by dim
+
+    Original Scipy Parameters
+    -------------------------
+    b: array_like
+        The numerator coefficient vector in a 1-D sequence.
+    a: array_like
+        The denominator coefficient vector in a 1-D sequence.
+        If a[0] is not 1, then both a and b are normalized by a[0].
+
+    New Xdas Parameters
+    -------------------
+    db: Database
+        Traces to filter
+    dim: str, optional
+        The dimension along which to filter.
+    parallel: bool or int, optional
+        whether to parallelize the function, if true all cores are used,
+        if false single core, if int n cores are used
+
+    Returns
+    -------
+    y: Database
+        The output of the digital filter
+
+    Examples
+    --------
+    >>> import numpy as np
+    >>> import xdas as xs
+    >>> from scipy import signal
+
+    Create dummy time-series
+    >>> rng = np.random.default_rng()
+    >>> t = np.linspace(-1, 1, 201)
+    >>> x = (np.sin(2*np.pi*0.75*t*(1-t) + 2.1) +
+    ...      0.1*np.sin(2*np.pi*1.25*t + 1) +
+    ...      0.18*np.cos(2*np.pi*3.85*t))
+    >>> xn = x + rng.standard_normal(len(t)) * 0.08
+    >>> shape=xn.shape()
+    >>> db = xdas.Database(xn,{"time":t})
+
+    Create an order 3 lowpass butterworth filter:
+    >>> b, a = signal.butter(3, 0.05)
+    >>> z = xp.lfilter(b, a, db, dim)
+
+    Apply the filter again, to have a result filtered at an order the same as filtfilt:
+    >>> z2 = xp.lfilter(b, a, z, dim])
+
+    """
+    dim = parse_dim(db, dim)
+    axis = db.get_axis_num(dim)
     func = lambda x, b, a, axis: sp.lfilter(b, a, x, axis)
     func = parallelize(func, axis, parallel)
     data = func(db.values, b, a, axis)
@@ -534,13 +539,6 @@
     # dictionary is {'time':2, 'space':4}
 
 
-=======
-    func = parallelize(sp.hilbert, axis, parallel)
-    data = func(db.values, N, axis)
-    return db.copy(data=data)
-
-
->>>>>>> 2a6b374c
 def decimate(db, q, n=None, ftype=None, zero_phase=None, dim="last", parallel=None):
     """
     Downsample the signal after applying an anti-aliasing filter.
